--- conflicted
+++ resolved
@@ -3,11 +3,8 @@
 
 title: 'Disallow magic SysRq key'
 
-<<<<<<< HEAD
+
 description: '{{{ check34 test describe_sysctl_option_value(sysctl="kernel.sysrq", value="0") }}}'
-=======
-description: '{{{ check33 test describe_sysctl_option_value(sysctl="kernel.sysrq", value="0") }}}'
->>>>>>> ece04aaf
 
 rationale: |-
     The test Magic SysRq key allows sending certain commands directly to the running
