<<<<<<< HEAD
test test check34
=======
test test test
>>>>>>> ece04aaf
<|MERGE_RESOLUTION|>--- conflicted
+++ resolved
@@ -1,5 +1,2 @@
-<<<<<<< HEAD
+
 test test check34
-=======
-test test test
->>>>>>> ece04aaf
